--- conflicted
+++ resolved
@@ -4,7 +4,6 @@
 = Releases
 ------------------------------------------------------------------------
 
-<<<<<<< HEAD
 2.7.3 (08-Mar-2016)
 
 #35: Not able to serialize avro generated object having schema$ object
@@ -25,14 +24,11 @@
 #21: Add AVRO_BUFFERING feature (enabled by default/existing behavior)
  (contributed by Alex D)
 
-2.6.4 (not yet released)
-=======
 2.6.5 (19-Jan-2016)
 
 No changes since 2.6.4
 
 2.6.4 (07-Dec-2015)
->>>>>>> ddb480e8
 
 #23: MapWriteContext.createChildObjectContext() should call _schema.getValueType()
  (reported by shoeree@github, cresny@github)
