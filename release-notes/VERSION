--- conflicted
+++ resolved
@@ -4,13 +4,13 @@
 = Releases
 ------------------------------------------------------------------------
 
-<<<<<<< HEAD
 2.7.3 (08-Mar-2016)
 
 #35: Not able to serialize avro generated object having schema$ object
  (reported by Anand S)
 #38: Problems serializing `OffsetDateTime` (Java8 date/time)
  (reported by asmaier@github)
+#41: Problems with type `Number`, with schema
 
 2.7.2 (27-Feb-2016)
 
@@ -24,11 +24,6 @@
 
 #21: Add AVRO_BUFFERING feature (enabled by default/existing behavior)
  (contributed by Alex D)
-=======
-2.6.6 (not yet released)
-
-#41: Problems with type `Number`, with schema
->>>>>>> 2cd937a6
 
 2.6.5 (19-Jan-2016)
 
