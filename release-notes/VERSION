Project: jackson-dataformat-avro

------------------------------------------------------------------------
= Releases
------------------------------------------------------------------------

<<<<<<< HEAD
2.7.0 (not yet released)

#21: Add AVRO_BUFFERING feature (enabled by default/existing behavior)
 (contributed by Alex D)

=======
2.6.2 (15-Sep-2015)
>>>>>>> 49a16ddb
2.6.1 (09-Aug-2015)
2.6.0 (19-Jul-2015)

No changes since 2.5.

2.5.5 (not yet released)

#19: "Current context not an object but ARRAY" when encountering nested object and using
  JsonGenerator.Feature.IGNORE_UNKNOWN = true
 (reported by Sterling Hm shoeree@github)

2.5.4 (09-Jun-2015)
2.5.3 (24-Apr-2015)
2.5.2 (29-Mar-2015)
2.5.1 (06-Feb-2015)

No changes since 2.5.0

2.5.0 (01-Jan-2015)

#11: Add convenience methods in `AvroMapper` for Schema-generation from POJO
#12: Problem serializing optional Enum (in union)
#14: Support serializing "fixed" fields
 (contributed by Josh G)
#15: AvroSchemaGenerator should support generation of "fixed" field-types
 (contributed by Josh G)
- Upgrade to Avro 1.7.7
- Deprecate `AvroGenerator.Feature.IGNORE_UNKWNOWN` (mis-spellt, but more
  importantly obsoleted by addition of `JsonGenerator.Feature.IGNORE_UNKNOWN`)

2.4.3 (04-Oct-2014)
2.4.2 (15-Aug-2014)

No changes since 2.4.1

2.4.1 (17-Jun-2014)

#8: Error in creating Avro Schema for `java.util.Date` (and related) type.
 (reported by aufZone@github)

2.4.0 (02-Jun-2014)

No functional changes since 2.3.x.

2.3.3 (10-Apr-2014)

#6: Nested Map type fields do not work
 (reported by cresny@github)
#7: Add `AvroGenerator.Feature.IGNORE_UNKWNOWN` to allow filtering of
  properties that are not defined in Schema, during output
 (suggested by cresny@github)


2.3.2 (01-Mar-2014)

#5: Support byte[] fields
 (reported by clarkbreyman@github)

2.3.1 (28-Dec-2013)

#1: Add `AvroMapper` for convenience

2.3.0 (14-Nov-2013)

- Add 'requiresPropertyOrdering()'

2.2.3 (23-Aug-2013)
2.2.2 (27-May-2013)
2.2.1 (03-May-2013)

- Fixed issue with AvroFactory.copy()

2.2.0 (22-Apr-2013)

* Uses new Bean property introspection for better mapping of data types.

2.1.1 (12-Nov-2012)

Minor update with performance improvements

2.1.0 (05-Nov-2012)

The very first public release!<|MERGE_RESOLUTION|>--- conflicted
+++ resolved
@@ -4,15 +4,12 @@
 = Releases
 ------------------------------------------------------------------------
 
-<<<<<<< HEAD
 2.7.0 (not yet released)
 
 #21: Add AVRO_BUFFERING feature (enabled by default/existing behavior)
  (contributed by Alex D)
 
-=======
 2.6.2 (15-Sep-2015)
->>>>>>> 49a16ddb
 2.6.1 (09-Aug-2015)
 2.6.0 (19-Jul-2015)
 
