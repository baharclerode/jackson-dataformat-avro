--- conflicted
+++ resolved
@@ -66,12 +66,6 @@
     {
         ObjectMapper mapper = new AvroMapper()
             .enable(JsonGenerator.Feature.IGNORE_UNKNOWN);
-<<<<<<< HEAD
-=======
-        */
-
-        /*
->>>>>>> c3010230
         ObjectWriter writ = mapper.writer(ISSUE_16_SCHEMA);
 
         Issue16Bean input = new Issue16Bean();
@@ -87,6 +81,5 @@
 
         assertEquals(input.id, output.id);
         assertEquals(input.name, output.name);
-        */
     }
 }