package com.fasterxml.jackson.dataformat.avro;

import com.fasterxml.jackson.annotation.JsonCreator;
import com.fasterxml.jackson.annotation.JsonProperty;
import junit.framework.TestCase;
import org.junit.Test;

import java.math.BigDecimal;

public class BigDecimalTest extends TestCase
{
    public static class NamedAmount {
        public final String name;
        public final BigDecimal amount;

<<<<<<< HEAD
public class BigDecimalTest extends TestCase
{
=======
        @JsonCreator
        public NamedAmount(@JsonProperty("name") String name,
                           @JsonProperty("amount") double amount) {
            this.name = name;
            this.amount = BigDecimal.valueOf(amount);
        }
    }

>>>>>>> ddb480e8
    @Test
    public void testSSerializeBigDecimal() throws Exception {
        AvroMapper mapper = new AvroMapper();
        AvroSchema schema = mapper.schemaFor(NamedAmount.class);

        byte[] bytes = mapper.writer(schema)
                .writeValueAsBytes(new NamedAmount("peter", 42.0));

        NamedAmount result = mapper.reader(schema).forType(NamedAmount.class).readValue(bytes);

        assertEquals("peter", result.name);
        assertEquals(BigDecimal.valueOf(42.0), result.amount);
    }
}<|MERGE_RESOLUTION|>--- conflicted
+++ resolved
@@ -2,21 +2,15 @@
 
 import com.fasterxml.jackson.annotation.JsonCreator;
 import com.fasterxml.jackson.annotation.JsonProperty;
-import junit.framework.TestCase;
-import org.junit.Test;
 
 import java.math.BigDecimal;
 
-public class BigDecimalTest extends TestCase
+public class BigDecimalTest extends AvroTestBase
 {
     public static class NamedAmount {
         public final String name;
         public final BigDecimal amount;
 
-<<<<<<< HEAD
-public class BigDecimalTest extends TestCase
-{
-=======
         @JsonCreator
         public NamedAmount(@JsonProperty("name") String name,
                            @JsonProperty("amount") double amount) {
@@ -25,9 +19,7 @@
         }
     }
 
->>>>>>> ddb480e8
-    @Test
-    public void testSSerializeBigDecimal() throws Exception {
+    public void testSerializeBigDecimal() throws Exception {
         AvroMapper mapper = new AvroMapper();
         AvroSchema schema = mapper.schemaFor(NamedAmount.class);
 
