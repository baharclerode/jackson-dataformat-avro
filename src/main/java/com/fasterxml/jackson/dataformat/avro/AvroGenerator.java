package com.fasterxml.jackson.dataformat.avro;

import com.fasterxml.jackson.core.*;
import com.fasterxml.jackson.core.base.GeneratorBase;
import com.fasterxml.jackson.core.io.IOContext;
import com.fasterxml.jackson.dataformat.avro.ser.AvroWriteContext;
import org.apache.avro.io.BinaryEncoder;

import java.io.IOException;
import java.io.OutputStream;
import java.math.BigDecimal;
import java.math.BigInteger;
import java.nio.ByteBuffer;

public class AvroGenerator extends GeneratorBase
{
    /**
     * Enumeration that defines all togglable features for YAML generators
     */
    public enum Feature {
        /**
         * Feature that can be enabled to quietly ignore serialization of properties
         * that can not be mapped to output schema: if enabled, trying to output
         * properties that do not map result in such output calls being discarded;
         * if disabled, an exception is thrown.
         *<p>
         * Feature is disabled by default.
         * 
         * @since 2.4
         * 
         * @deprecated Since 2.5 replaced by {@link com.fasterxml.jackson.core.JsonGenerator.Feature#IGNORE_UNKNOWN}
         *   which should be used instead
         */
        @Deprecated
        IGNORE_UNKWNOWN(false)
        ;

        protected final boolean _defaultState;
        protected final int _mask;
        
        /**
         * Method that calculates bit set (flags) of all features that
         * are enabled by default.
         */
        public static int collectDefaults()
        {
            int flags = 0;
            for (Feature f : values()) {
                if (f.enabledByDefault()) {
                    flags |= f.getMask();
                }
            }
            return flags;
        }
        
        private Feature(boolean defaultState) {
            _defaultState = defaultState;
            _mask = (1 << ordinal());
        }
        
        public boolean enabledByDefault() { return _defaultState; }
        public int getMask() { return _mask; }

        /**
         * @since 2.5
         */
        public boolean enabledIn(int flags) { return (flags & _mask) != 0; }
    }
    
    /*
    /**********************************************************
    /* Configuration
    /**********************************************************
     */

    final protected IOContext _ioContext;

    /**
     * Bit flag composed of bits that indicate which
     * {@link AvroGenerator.Feature}s
     * are enabled.
     */
    protected int _avroFeatures;

    protected AvroSchema _rootSchema;
    
    /*
    /**********************************************************
    /* Output state
    /**********************************************************
     */

    final protected OutputStream _output;
    
    /**
     * Reference to the root context since that is needed for serialization
     */
    protected AvroWriteContext _rootContext;

    /**
     * Current context
     */
    protected AvroWriteContext _avroContext;

    /**
     * Flag that is set when the whole content is complete, can
     * be output.
     */
    protected boolean _complete;
    
    /*
    /**********************************************************
    /* Life-cycle
    /**********************************************************
     */

    public AvroGenerator(IOContext ctxt, int jsonFeatures, int avroFeatures,
            ObjectCodec codec, OutputStream output)
        throws IOException
    {
        super(jsonFeatures, codec);
        _ioContext = ctxt;
        _avroFeatures = avroFeatures;
        _output = output;
        _avroContext = AvroWriteContext.createNullContext();
    }

    public void setSchema(AvroSchema schema)
    {
        if (_rootSchema == schema) {
            return;
        }
        _rootSchema = schema;
        // start with temporary root...
        _avroContext = _rootContext = AvroWriteContext.createRootContext(this, schema.getAvroSchema());
    }
    
    /*                                                                                       
    /**********************************************************                              
    /* Versioned                                                                             
    /**********************************************************                              
     */

    @Override
    public Version version() {
        return PackageVersion.VERSION;
    }

    /*
    /**********************************************************
    /* Overridden methods, configuration
    /**********************************************************
     */

    /**
     * Not sure what to do here; could reset indentation to some value maybe?
     */
    @Override
    public AvroGenerator useDefaultPrettyPrinter()
    {
        return this;
    }

    /**
     * Not sure what to do here; will always indent, but uses
     * YAML-specific settings etc.
     */
    @Override
    public AvroGenerator setPrettyPrinter(PrettyPrinter pp) {
        return this;
    }

    @Override
    public Object getOutputTarget() {
        return _output;
    }

    @Override
    public boolean canUseSchema(FormatSchema schema) {
        return (schema instanceof AvroSchema);
    }
    
    @Override public AvroSchema getSchema() {
        return _rootSchema;
    }
    
    @Override
    public void setSchema(FormatSchema schema)
    {
        if (!(schema instanceof AvroSchema)) {
            throw new IllegalArgumentException("Can not use FormatSchema of type "
                    +schema.getClass().getName());
        }
        setSchema((AvroSchema) schema);
    }
    
    /*
    /**********************************************************************
    /* Overridden methods; writing field names
    /**********************************************************************
     */
    
    /* And then methods overridden to make final, streamline some
     * aspects...
     */

    @Override
    public final void writeFieldName(String name) throws IOException
    {
        _avroContext.writeFieldName(name);
    }

    @Override
    public final void writeFieldName(SerializableString name)
        throws IOException
    {
        _avroContext.writeFieldName(name.getValue());
    }

    @Override
    public final void writeStringField(String fieldName, String value)
        throws IOException
    {
        _avroContext.writeFieldName(fieldName);
        writeString(value);
    }
    
    /*
    /**********************************************************
    /* Extended API, configuration
    /**********************************************************
     */

    public AvroGenerator enable(Feature f) {
        _avroFeatures |= f.getMask();
        return this;
    }

    public AvroGenerator disable(Feature f) {
        _avroFeatures &= ~f.getMask();
        return this;
    }

    public final boolean isEnabled(Feature f) {
        return (_avroFeatures & f.getMask()) != 0;
    }

    public AvroGenerator configure(Feature f, boolean state) {
        if (state) {
            enable(f);
        } else {
            disable(f);
        }
        return this;
    }

    /*
    /**********************************************************
    /* Public API: low-level I/O
    /**********************************************************
     */

    @Override
    public final void flush() throws IOException {
        _output.flush();
    }
    
    @Override
    public void close() throws IOException
    {
        super.close();
        if (isEnabled(JsonGenerator.Feature.AUTO_CLOSE_JSON_CONTENT)) {
            AvroWriteContext ctxt;
            while ((ctxt = _avroContext) != null) {
                if (ctxt.inArray()) {
                    writeEndArray();
                } else if (ctxt.inObject()) {
                    writeEndObject();
                } else {
                    break;
                }
            }
        }
        // May need to finalize...
        /* 18-Nov-2014, tatu: Since this method is (a) often called as a result of an exception,
         *   and (b) quite likely to cause an exception of its own, need to work around
         *   combination of problems; one part being to catch non-IOExceptions; something that
         *   is usually NOT done. Partly this is because Avro codec is leaking low-level exceptions
         *   such as NPE.
         */
        if (!_complete) {
            try {
                _complete();
            } catch (IOException e) {
                throw e;
            } catch (Exception e) {
                throw new JsonGenerationException("Failed to close AvroGenerator: ("
                        +e.getClass().getName()+"): "+e.getMessage(), e);
            }
        }
        if (_output != null) {
            if (_ioContext.isResourceManaged() || isEnabled(JsonGenerator.Feature.AUTO_CLOSE_TARGET)) {
                _output.close();
            } else  if (isEnabled(JsonGenerator.Feature.FLUSH_PASSED_TO_STREAM)) {
                // If we can't close it, we should at least flush
                _output.flush();
            }
        }
        // Internal buffer(s) generator has can now be released as well
        _releaseBuffers();
    }

    /*
    /**********************************************************
    /* Public API: structural output
    /**********************************************************
     */
    
    @Override
    public final void writeStartArray() throws IOException {
        _avroContext = _avroContext.createChildArrayContext();
    }
    
    @Override
    public final void writeEndArray() throws IOException
    {
        if (!_avroContext.inArray()) {
            _reportError("Current context not an ARRAY but "+_avroContext.getTypeDesc());
        }
        _avroContext = _avroContext.getParent();
        if (_avroContext.inRoot() && !_complete) {
            _complete();
        }
    }

    @Override
    public final void writeStartObject() throws IOException {
        _avroContext = _avroContext.createChildObjectContext();
    }

    @Override
    public final void writeEndObject() throws IOException
    {
        if (!_avroContext.inObject()) {
            _reportError("Current context not an object but "+_avroContext.getTypeDesc());
        }
        if (!_avroContext.canClose()) {
            _reportError("Can not write END_OBJECT after writing FIELD_NAME but not value");
        }
        _avroContext = _avroContext.getParent();

        if (_avroContext.inRoot() && !_complete) {
            _complete();
        }
    }

    /*
    /**********************************************************
    /* Output method implementations, textual
    /**********************************************************
     */

    @Override
    public void writeString(String text) throws IOException
    {
        if (text == null) {
            writeNull();
            return;
        }
        _avroContext.writeString(text);
    }

    @Override
    public void writeString(char[] text, int offset, int len) throws IOException {
        writeString(new String(text, offset, len));
    }

    @Override
    public final void writeString(SerializableString sstr) throws IOException {
        writeString(sstr.toString());
    }

    @Override
    public void writeRawUTF8String(byte[] text, int offset, int len) throws IOException {
        _reportUnsupportedOperation();
    }

    @Override
    public final void writeUTF8String(byte[] text, int offset, int len) throws IOException {
        writeString(new String(text, offset, len, "UTF-8"));
    }

    /*
    /**********************************************************
    /* Output method implementations, unprocessed ("raw")
    /**********************************************************
     */

    @Override
    public void writeRaw(String text) throws IOException {
        _reportUnsupportedOperation();
    }

    @Override
    public void writeRaw(String text, int offset, int len) throws IOException {
        _reportUnsupportedOperation();
    }

    @Override
    public void writeRaw(char[] text, int offset, int len) throws IOException {
        _reportUnsupportedOperation();
    }

    @Override
    public void writeRaw(char c) throws IOException {
        _reportUnsupportedOperation();
    }

    @Override
    public void writeRawValue(String text) throws IOException {
        _reportUnsupportedOperation();
    }

    @Override
    public void writeRawValue(String text, int offset, int len) throws IOException {
        _reportUnsupportedOperation();
    }

    @Override
    public void writeRawValue(char[] text, int offset, int len) throws IOException {
        _reportUnsupportedOperation();
    }

    /*
    /**********************************************************
    /* Output method implementations, base64-encoded binary
    /**********************************************************
     */
    
    @Override
    public void writeBinary(Base64Variant b64variant, byte[] data, int offset, int len) throws IOException
    {
        if (data == null) {
            writeNull();
            return;
        }
<<<<<<< HEAD
        _avroContext.writeValue(ByteBuffer.wrap(data, offset, len));
=======
        // ok, better just Base64 encode as a String...
        if (offset > 0 || (offset+len) != data.length) {
            data = Arrays.copyOfRange(data, offset, offset+len);
        }
        final int end = offset+len;
        // 22-Jan-2014, tatu: Looks like Avro requires ByteBuffer...
        ByteBuffer bb;
        if (offset != 0 || end != data.length) {
            bb = ByteBuffer.wrap(data, offset, end);
        } else {
            bb = ByteBuffer.wrap(data);
        }
        _avroContext.writeValue(bb);
        
        //        String encoded = b64variant.encode(data);
//        _writeScalar(encoded, "byte[]", STYLE_BASE64);
>>>>>>> ccf088b5
    }

    /*
    /**********************************************************
    /* Output method implementations, primitive
    /**********************************************************
     */

    @Override
    public void writeBoolean(boolean state) throws IOException {
        _avroContext.writeValue(state ? Boolean.TRUE : Boolean.FALSE);
    }

    @Override
    public void writeNull() throws IOException {
        _avroContext.writeValue(null);
    }

    @Override
    public void writeNumber(int i) throws IOException {
        _avroContext.writeValue(Integer.valueOf(i));
    }

    @Override
    public void writeNumber(long l) throws IOException {
        _avroContext.writeValue(Long.valueOf(l));
    }

    @Override
    public void writeNumber(BigInteger v) throws IOException
    {
        if (v == null) {
            writeNull();
            return;
        }
        _avroContext.writeValue(v);
    }
    
    @Override
    public void writeNumber(double d) throws IOException {
        _avroContext.writeValue(Double.valueOf(d));
    }    

    @Override
    public void writeNumber(float f) throws IOException {
        _avroContext.writeValue(Float.valueOf(f));
    }

    @Override
    public void writeNumber(BigDecimal dec) throws IOException
    {
        if (dec == null) {
            writeNull();
            return;
        }
        _avroContext.writeValue(dec);
    }

    @Override
    public void writeNumber(String encodedValue) throws IOException {
        throw new UnsupportedOperationException("Can not write 'untyped' numbers");
    }

    /*
    /**********************************************************
    /* Implementations for methods from base class
    /**********************************************************
     */
    
    @Override
    protected final void _verifyValueWrite(String typeMsg) throws IOException {
        _throwInternal();
    }

    @Override
    protected void _releaseBuffers() {
        // nothing special to do...
    }

    /*
    /**********************************************************
    /* Helper methods
    /**********************************************************
     */

    protected void _complete() throws IOException
    {
        _complete = true;
        
        // add defensive coding here but only because this often gets triggered due
        // to forced closure resulting from another exception; so, we typically
        // do not want to hide the original problem...
    	// First one sanity check, for a (relatively?) common case
        if (_rootContext == null) {
        	return;
        }
        BinaryEncoder encoder = AvroSchema.encoder(_output);
        _rootContext.complete(encoder);
        encoder.flush();
    }
}<|MERGE_RESOLUTION|>--- conflicted
+++ resolved
@@ -444,26 +444,7 @@
             writeNull();
             return;
         }
-<<<<<<< HEAD
         _avroContext.writeValue(ByteBuffer.wrap(data, offset, len));
-=======
-        // ok, better just Base64 encode as a String...
-        if (offset > 0 || (offset+len) != data.length) {
-            data = Arrays.copyOfRange(data, offset, offset+len);
-        }
-        final int end = offset+len;
-        // 22-Jan-2014, tatu: Looks like Avro requires ByteBuffer...
-        ByteBuffer bb;
-        if (offset != 0 || end != data.length) {
-            bb = ByteBuffer.wrap(data, offset, end);
-        } else {
-            bb = ByteBuffer.wrap(data);
-        }
-        _avroContext.writeValue(bb);
-        
-        //        String encoded = b64variant.encode(data);
-//        _writeScalar(encoded, "byte[]", STYLE_BASE64);
->>>>>>> ccf088b5
     }
 
     /*
