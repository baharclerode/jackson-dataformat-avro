<?xml version="1.0" encoding="UTF-8"?>
<project xmlns="http://maven.apache.org/POM/4.0.0" xmlns:xsi="http://www.w3.org/2001/XMLSchema-instance" xsi:schemaLocation="http://maven.apache.org/POM/4.0.0 http://maven.apache.org/xsd/maven-4.0.0.xsd">
  <modelVersion>4.0.0</modelVersion> 
  <parent>
    <groupId>com.fasterxml.jackson</groupId>
    <artifactId>jackson-parent</artifactId>
    <version>2.5.1</version>
  </parent>
  <groupId>com.fasterxml.jackson.dataformat</groupId>
  <artifactId>jackson-dataformat-avro</artifactId>
  <name>Jackson-dataformat-Avro</name>
<<<<<<< HEAD
  <version>2.6.0-SNAPSHOT</version>
=======
  <version>2.5.4-SNAPSHOT</version>
>>>>>>> a8518d7a
  <packaging>bundle</packaging>
  <description>Support for reading and writing AVRO-encoded data via Jackson
abstractions.
  </description>
  <url>http://wiki.fasterxml.com/JacksonExtensionAVRO</url>
  <scm>
    <connection>scm:git:git@github.com:FasterXML/jackson-dataformat-avro.git</connection>
    <developerConnection>scm:git:git@github.com:FasterXML/jackson-dataformat-avro.git</developerConnection>
    <url>http://github.com/FasterXML/jackson-dataformat-avro</url>    
    <tag>HEAD</tag>
  </scm>

  <properties>
    <!-- no patch versions for annotations -->
    <version.jackson.annotations>2.5.0</version.jackson.annotations>
<<<<<<< HEAD
    <version.jackson.core>2.6.0-SNAPSHOT</version.jackson.core>
=======
    <version.jackson.core>2.5.3</version.jackson.core>
>>>>>>> a8518d7a

    <!-- Generate PackageVersion.java into this directory. -->
    <packageVersion.dir>com/fasterxml/jackson/dataformat/avro</packageVersion.dir>
    <packageVersion.package>${project.groupId}.avro</packageVersion.package>
    <!--
     | Configuration properties for the OSGi maven-bundle-plugin
    -->
    <osgi.export>${project.groupId}.avro.*; version=${project.version}
</osgi.export>
  </properties>

  <dependencies>
    <!-- Extends Jackson core; uses avro libs for parsing, generation -->
    <dependency>
      <groupId>com.fasterxml.jackson.core</groupId>
      <artifactId>jackson-core</artifactId>
      <version>${version.jackson.core}</version>
    </dependency>
    <!--  Hmmh. Need databind for Avro Schema generation... -->
    <dependency>
      <groupId>com.fasterxml.jackson.core</groupId>
      <artifactId>jackson-databind</artifactId>
      <version>${version.jackson.core}</version>
    </dependency>
    <dependency>
      <groupId>org.apache.avro</groupId>
      <artifactId>avro</artifactId>
      <version>1.7.7</version>
    </dependency>

     <!-- and for testing we need annotations -->
    <dependency>
      <groupId>com.fasterxml.jackson.core</groupId>
      <artifactId>jackson-annotations</artifactId>
      <version>${version.jackson.annotations}</version>
      <scope>test</scope>
    </dependency>
  </dependencies>

  <build>
    <plugins>
      <plugin> <!-- prevent build fail due to known failing tests (if any) -->
        <groupId>org.apache.maven.plugins</groupId>
<!--
        <version>${version.plugin.surefire}</version>
-->
        <version>${version.plugin.surefire}</version>
        <artifactId>maven-surefire-plugin</artifactId>
        <configuration>
          <excludes>
            <exclude>com/fasterxml/jackson/dataformat/avro/failing/*.java</exclude>
          </excludes>
        </configuration>
      </plugin>
      <plugin><!-- Inherited from oss-base. Generate PackageVersion.java.-->
        <groupId>com.google.code.maven-replacer-plugin</groupId>
        <artifactId>replacer</artifactId>
        <executions>
          <execution>
            <id>process-packageVersion</id>
            <phase>generate-sources</phase>
          </execution>
        </executions>
      </plugin>
    </plugins>
  </build>
</project><|MERGE_RESOLUTION|>--- conflicted
+++ resolved
@@ -9,11 +9,7 @@
   <groupId>com.fasterxml.jackson.dataformat</groupId>
   <artifactId>jackson-dataformat-avro</artifactId>
   <name>Jackson-dataformat-Avro</name>
-<<<<<<< HEAD
   <version>2.6.0-SNAPSHOT</version>
-=======
-  <version>2.5.4-SNAPSHOT</version>
->>>>>>> a8518d7a
   <packaging>bundle</packaging>
   <description>Support for reading and writing AVRO-encoded data via Jackson
 abstractions.
@@ -29,11 +25,7 @@
   <properties>
     <!-- no patch versions for annotations -->
     <version.jackson.annotations>2.5.0</version.jackson.annotations>
-<<<<<<< HEAD
     <version.jackson.core>2.6.0-SNAPSHOT</version.jackson.core>
-=======
-    <version.jackson.core>2.5.3</version.jackson.core>
->>>>>>> a8518d7a
 
     <!-- Generate PackageVersion.java into this directory. -->
     <packageVersion.dir>com/fasterxml/jackson/dataformat/avro</packageVersion.dir>
